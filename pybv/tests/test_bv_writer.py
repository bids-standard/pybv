--- conflicted
+++ resolved
@@ -97,7 +97,6 @@
         write_brainvision(data=data, sfreq=sfreq, ch_names=ch_names,
                           fname_base=fname, folder_out=tmpdir,
                           resolution=np.arange(n_chans-1))
-<<<<<<< HEAD
     with pytest.raises(ValueError, match='number of reference channel names'):
         write_brainvision(data=data, sfreq=sfreq, ch_names=ch_names,
                           ref_ch_names=['foo', 'bar'], fname_base=fname,
@@ -110,11 +109,9 @@
         write_brainvision(data=data_, sfreq=sfreq, ch_names=ch_names,
                           ref_ch_names=ref_ch_name, fname_base=fname,
                           folder_out=tmpdir)
-=======
     with pytest.raises(ValueError, match='overwrite must be a boolean'):
         write_brainvision(data=data[1:, :], sfreq=sfreq, ch_names=ch_names,
                           fname_base=fname, folder_out=tmpdir, overwrite=1)
->>>>>>> f80452c7
 
 
 def test_bv_bad_format(tmpdir):
@@ -193,13 +190,9 @@
     with pytest.warns(UserWarning, match='Encountered unsupported '
                                          'non-voltage unit'):
         write_brainvision(data=data, sfreq=sfreq, ch_names=ch_names,
-<<<<<<< HEAD
                           ref_ch_names=ref_ch_names, fname_base=fname,
-                          folder_out=tmpdir, unit=unsupported_unit)
-=======
-                          fname_base=fname, folder_out=tmpdir,
-                          unit=unsupported_unit, overwrite=True)
->>>>>>> f80452c7
+                          folder_out=tmpdir, unit=unsupported_unit,
+                          overwrite=True)
 
     # write and read data to BV format
     # ensure that greek small letter mu gets converted to micro sign
@@ -369,7 +362,6 @@
     assert orig_units[-1] == '°C'
 
 
-<<<<<<< HEAD
 @pytest.mark.parametrize(
     'ref_ch_names', (
         None,
@@ -393,7 +385,8 @@
     regexp = f'Ch.*=ch.*,{ref_ch_name},{resolution},{unit}'
     matches = re.findall(pattern=regexp, string=vhdr)
     assert len(matches) == len(ch_names)
-=======
+
+    
 def test_cleanup(tmpdir):
     """Test cleaning up intermediate data upon a writing failure."""
     folder_out = tmpdir / "my_output"
@@ -429,5 +422,4 @@
     with pytest.raises(IOError, match="File already exists"):
         write_brainvision(data=data, sfreq=sfreq, ch_names=ch_names,
                           fname_base=fname, folder_out=tmpdir,
-                          overwrite=False)
->>>>>>> f80452c7
+                          overwrite=False)